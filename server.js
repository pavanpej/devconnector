--- conflicted
+++ resolved
@@ -1,4 +1,3 @@
-<<<<<<< HEAD
 const express = require("express");
 const mongoose = require("mongoose");
 const bodyParser = require("body-parser");
@@ -7,15 +6,10 @@
 const users = require("./routes/api/users");
 const profile = require("./routes/api/profile");
 const posts = require("./routes/api/posts");
-=======
-const express = require('express');
-const connectDB = require('./config/db');
->>>>>>> 823e2372
 
 const app = express();
 
 // Body parser middleware
-<<<<<<< HEAD
 app.use(bodyParser.urlencoded({ extended: false }));
 app.use(bodyParser.json());
 
@@ -33,12 +27,6 @@
 
 // Passport Config
 require("./config/passport")(passport);
-=======
-app.use(express.json({ extended: false }));
-
-// connect DB
-connectDB();
->>>>>>> 823e2372
 
 // Use Routes
 app.use('/api/auth', require('./routes/api/auth'));

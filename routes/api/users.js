--- conflicted
+++ resolved
@@ -1,6 +1,5 @@
 const express = require('express');
 const router = express.Router();
-<<<<<<< HEAD
 const gravatar = require("gravatar");
 const bcrypt = require("bcryptjs");
 const jwt = require("jsonwebtoken");
@@ -13,13 +12,6 @@
 
 // load User model
 const User = require("../../models/User");
-=======
-const gravatar = require('gravatar');
-const bcrypt = require('bcryptjs');
-const jwt = require('jsonwebtoken');
-const config = require('config');
-const { check, validationResult } = require('express-validator');
->>>>>>> 823e2372
 
 // load User model
 const User = require('../../models/User');
